--- conflicted
+++ resolved
@@ -249,12 +249,7 @@
         self.assertIsInstance(game_agent.custom_score(game, player1), float,
                               "The heuristic function should return a floating point")
 
-<<<<<<< HEAD
-    timeout(5)
-
-=======
-    @timeout(TIMEOUT)
->>>>>>> d2b21619
+    @timeout(TIMEOUT)
     # @unittest.skip("Skip simple minimax test.")  # Uncomment this line to skip test
     def test_minimax_interface(self):
         """Test CustomPlayer.minimax interface with simple input """
@@ -284,12 +279,7 @@
                              "point value approximating the score for the " +
                              "branch being searched."))
 
-<<<<<<< HEAD
-    timeout(5)
-
-=======
-    @timeout(TIMEOUT)
->>>>>>> d2b21619
+    @timeout(TIMEOUT)
     # @unittest.skip("Skip alphabeta test.")  # Uncomment this line to skip test
     def test_alphabeta_interface(self):
         """Test CustomPlayer.alphabeta interface with simple input """
@@ -490,11 +480,7 @@
             self.assertIn(move, first_branch, WRONG_MOVE.format(
                 method, test_depth, first_branch, move))
 
-<<<<<<< HEAD
-    @timeout(20)
-=======
-    @timeout(TIMEOUT)
->>>>>>> d2b21619
+    @timeout(TIMEOUT)
     # @unittest.skip("Skip iterative deepening test.")  # Uncomment this line to skip test
     def test_get_move(self):
         """Test iterative deepening in CustomPlayer.get_move
